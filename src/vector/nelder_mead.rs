--- conflicted
+++ resolved
@@ -36,11 +36,8 @@
 
 use float_cmp::ApproxOrdUlps;
 use ndarray::prelude::*;
-<<<<<<< HEAD
 use ndarray::{Zip, FoldWhile};
-=======
 use ::utils::WrappedFunction;
->>>>>>> 7c8d4436
 
 type Simplex = Vec<(f64, Array1<f64>)>;
 
