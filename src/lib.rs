//! This crate provides (non-linear) numerical optimization methods.
//!
//! It is heavily based on `scipy.optimize`.
//!
//! The crate is actively developed and expanded to include more methods.
//!
//! A simple example follows:
//!
//! ```
//! # extern crate ndarray;
//! # extern crate optimize;
//! # use ndarray::prelude::*;
//! # use optimize::vector::NelderMeadBuilder;
//! // Define a function that we aim to minimize
//! let function = |x: ArrayView1<f64>| (1.0 - x[0]).powi(2) + 100.0 * (x[1] - x[0].powi(2)).powi(2);
//!
//! // Create a minimizer using the builder pattern. If some of the parameters are not given, default values are used.
//! let minimizer = NelderMeadBuilder::default()
//!     .xtol(1e-6f64)
//!     .ftol(1e-6f64)
//!     .maxiter(50000)
//!     .build()
//!     .unwrap();
//!
//! // Set the starting guess
//! let args = Array::from_vec(vec![3.0, -8.3]);
//!
//! // Run the optimization
//! let ans = minimizer.minimize(&function, args.view());
//!
//! // Print the optimized values
//! println!("Final optimized arguments: {}", ans);
//! ```

#![deny(missing_docs)]

#[macro_use(s)]
extern crate ndarray;

#[macro_use]
extern crate derive_builder;

extern crate float_cmp;
extern crate num_traits;

<<<<<<< HEAD
pub mod scalar;
pub mod vector;
=======
pub use minimizer::Minimizer;
pub use nelder_mead::NelderMeadBuilder;

mod minimizer;
mod nelder_mead;
mod utils;
>>>>>>> c5f5ad61
<|MERGE_RESOLUTION|>--- conflicted
+++ resolved
@@ -43,14 +43,5 @@
 extern crate float_cmp;
 extern crate num_traits;
 
-<<<<<<< HEAD
 pub mod scalar;
-pub mod vector;
-=======
-pub use minimizer::Minimizer;
-pub use nelder_mead::NelderMeadBuilder;
-
-mod minimizer;
-mod nelder_mead;
-mod utils;
->>>>>>> c5f5ad61
+pub mod vector;